# -*- coding: utf-8 -*-

"""
Created on 2013-03-28

@author: Rinze de Laat

Copyright © 2013 Rinze de Laat, Delmic

This file is part of Odemis.

Odemis is free software: you can redistribute it and/or
modify it under the terms of the GNU General Public License as published by the
Free Software Foundation, either version 2 of the License, or (at your option)
any later version.

Odemis is distributed in the hope that it will be useful,
but WITHOUT ANY WARRANTY; without even the implied warranty of MERCHANTABILITY
or FITNESS FOR A PARTICULAR PURPOSE. See the GNU General Public License for more
details.

You should have received a copy of the GNU General Public License along with
Odemis. If not, see http://www.gnu.org/licenses/.

"""

import logging

import cairo
import wx

import odemis.gui as gui
import odemis.gui.comp.canvas as canvas
from odemis.gui.util.units import readable_str
from ..util.conversion import hex_to_rgba

class Overlay(object):

    def __init__(self, base, label=None):
        """
        :param base: (DblMicroscopeCanvas) Canvas to which the overlay belongs
        """

        self.base = base
        self.label = label

    @classmethod
    def _clip(cls, tl, br, btl, bbr):
        """ Generic clipping method clipping the rectangle descibred by tuples
        tl/br by bounding box btl/bbr.

        It's important to realise that the tl and br parameters might be
        switched in the function call, so we need to sort them before clipping.
        """

        if None not in (tl, br, btl, bbr):
            # Make sure that tl is actually top left
            ttl = (min(tl[0], br[0]), min(tl[1], br[1]))
            tbr = (max(tl[0], br[0]), max(tl[1], br[1]))
            tl, br = ttl, tbr

            # logging.warn("%s %s %s %s", tl[0] >= bbr[0], br[0] <= btl[0], br[1] <= btl[1], tl[1] >= bbr[1])

            # When the selection is completely outside the bounding box
            if tl[0] >= bbr[0] or br[0] <= btl[0] or br[1] <= btl[1] or tl[1] >= bbr[1]:
                return None

            tl = (max(tl[0], btl[0]), max(tl[1], btl[1]))
            br = (min(br[0], bbr[0]), min(br[1], bbr[1]))

        return tl, br

    @classmethod
    def write_label(cls, ctx, vpos, label):
        font = wx.SystemSettings.GetFont(wx.SYS_DEFAULT_GUI_FONT)
        ctx.select_font_face(
                font.GetFaceName(),
                cairo.FONT_SLANT_NORMAL,
                cairo.FONT_WEIGHT_NORMAL
        )
        ctx.set_font_size(font.GetPointSize())
 
#         shift = font.GetPixelSize()
        ctx.set_source_rgb(0.0, 0.0, 0.0)
        ctx.move_to(vpos[0], vpos[1])
        ctx.show_text(label)

        ctx.set_source_rgb(1.0, 1.0, 1.0)
        ctx.move_to(vpos[0] + 1, vpos[1] + 1)
        ctx.show_text(label)

    def _clip_viewport_pos(self, pos):
        """ Return the given pos, clipped by the base's viewport """

        pos.x = max(1, min(pos.x, self.base.ClientSize.x - 1))
        pos.y = max(1, min(pos.y, self.base.ClientSize.y - 1))

        return pos


class ViewOverlay(Overlay):
    """ This class displays an overlay on the view port """
    pass

class WorldOverlay(Overlay):
    """ This class displays an overlay on the buffer """
    pass

class CrossHairOverlay(ViewOverlay):
    def __init__(self, base,
                 color=gui.CROSSHAIR_COLOR, size=gui.CROSSHAIR_SIZE, center=(0, 0)):
        super(CrossHairOverlay, self).__init__(base)

        self.pen = wx.Pen(color)
        self.size = size
        self.center = center

    def Draw(self, dc, shift=(0, 0), scale=1.0):
        """
        Draws the crosshair
        dc (wx.DC)
        shift (2-tuple float): shift for the coordinate conversion
        scale (float): scale for the coordinate conversion
        """
        tl = (self.center[0] - self.size,
              self.center[1] - self.size)
        br = (self.center[0] + self.size,
              self.center[1] + self.size)
        tl_s = canvas.world_to_buffer_pos(tl, shift, scale)
        br_s = canvas.world_to_buffer_pos(br, shift, scale)
        center = canvas.world_to_buffer_pos(self.center, shift, scale)

        # Draw black contrast cross first
        pen = wx.Pen(wx.BLACK)
        dc.SetPen(pen)
        dc.DrawLine(tl_s[0] + 1, center[1] + 1, br_s[0] + 1, center[1] + 1)
        dc.DrawLine(center[0] + 1, tl_s[1] + 1, center[0] + 1, br_s[1] + 1)

        dc.SetPen(self.pen)
        dc.DrawLine(tl_s[0], center[1], br_s[0], center[1])
        dc.DrawLine(center[0], tl_s[1], center[0], br_s[1])



class SelectionMixin(object):

    """ This Overlay class can be used to draw rectangular selection areas.
    These areas are always expressed in view port coordinates.
    Conversions to buffer and world coordinates should be done using subclasses.
    """

    hover_margin = 10 #px


    def __init__(self, sel_cur=None, color=gui.SELECTION_COLOR, center=(0, 0)):
        #super(SelectionOverlay, self).__init__(base)

        # The start and end points of the selection rectangle in view port
        # coordinates
        self.v_start_pos = None
        self.v_end_pos = None

        # The view port coordinates where a drag/edit originated
        self.edit_start_pos = None
        # What edge is being edited
        self.edit_edge = None

        self.dragging = False
        self.edit = False

        self.edges = {}

        self.color = hex_to_rgba(color)
        self.center = center

        self.scale = 1.0

    ##### selection methods  #####

    def start_selection(self, start_pos, scale):
        """ Start a new selection.

        :param start_pos: (wx.Point) Pixel coordinates where the selection
            starts
        """

        logging.debug("Starting selection at %s", start_pos)

        self.dragging = True
        self.scale = scale
        self.v_start_pos = self.v_end_pos = start_pos


    def update_selection(self, current_pos):
        """ Update the selection to reflect the given mouse position.

        :param current_pos: (wx.Point) Pixel coordinates of the current end
            point
        """

        #logging.debug("Updating selection to %s", current_pos)

        current_pos = self._clip_viewport_pos(current_pos)
        self.v_end_pos = current_pos

    def stop_selection(self):
        """ End the creation of the current selection """

        logging.debug("Stopping selection")

        if max(self.get_height(), self.get_width()) < gui.SELECTION_MINIMUM:
            logging.debug("Selection too small")
            self.clear_selection()
        else:
            self._calc_edges()
            self.dragging = False
            self.edit = False

    def clear_selection(self):
        """ Clear the selection """
        logging.debug("Clearing selections")
        self.dragging = False
        self.edit = False

        self.v_start_pos = None
        self.v_end_pos = None

        self.edges = {}


    ##### END selection methods  #####


    ##### edit methods  #####

    def start_edit(self, start_pos, edge):
        """ Start an edit to the current selection """
        logging.debug("Starting edit of edge %s at %s", edge, start_pos)
        self.edit_start_pos = start_pos
        self.edit_edge = edge
        self.edit = True

    def update_edit(self, current_pos):
        """ Adjust the selection according to the given position and the current
        edit action
        """
        current_pos = self._clip_viewport_pos(current_pos)

        logging.debug("Moving selection to %s", current_pos)

        if self.edit_edge in (gui.HOVER_TOP_EDGE, gui.HOVER_BOTTOM_EDGE):
            if self.edit_edge == gui.HOVER_TOP_EDGE:
                self.v_start_pos.y = current_pos.y
            else:
                self.v_end_pos.y = current_pos.y
        else:
            if self.edit_edge == gui.HOVER_LEFT_EDGE:
                self.v_start_pos.x = current_pos.x
            else:
                self.v_end_pos.x = current_pos.x

    def stop_edit(self):
        """ End the selection edit """
        self.stop_selection()

    ##### END edit methods  #####


    def _calc_edges(self):
        """ Calculate the inner and outer edges of the selection according to
        the hover margin
        """

        l, r = sorted([self.v_start_pos.x, self.v_end_pos.x])
        t, b = sorted([self.v_start_pos.y, self.v_end_pos.y])

        i_l, o_r, i_t, o_b = [v + self.hover_margin for v in [l, r, t, b]]
        o_l, i_r, o_t, i_b = [v - self.hover_margin for v in [l, r, t, b]]

        self.edges = {
            "i_l": i_l,
            "o_r": o_r,
            "i_t": i_t,
            "o_b": o_b,
            "o_l": o_l,
            "i_r": i_r,
            "o_t": o_t,
            "i_b": i_b
        }

    def is_hovering(self, pos):  #pylint: disable=R0911
        """ Check if the given position is on/near a selection edge or inside
        the selection.

        :return: (bool) Return False if not hovering, or the type of hover
        """

        if self.edges:
            # If position outside outer box
            if not self.edges["o_l"] < pos.x < self.edges["o_r"] or \
                not self.edges["o_t"] < pos.y < self.edges["o_b"]:
                return False
            # If position inside inner box
            elif self.edges["i_l"] < pos.x < self.edges["i_r"] and \
                self.edges["i_t"] < pos.y < self.edges["i_b"]:
                logging.debug("Selection hover")
                return gui.HOVER_SELECTION
            elif pos.x < self.edges["i_l"]:
                logging.debug("Left edge hover")
                return gui.HOVER_LEFT_EDGE
            elif pos.x > self.edges["i_r"]:
                logging.debug("Right edge hover")
                return gui.HOVER_RIGHT_EDGE
            elif pos.y < self.edges["i_t"]:
                logging.debug("Top edge hover")
                return gui.HOVER_TOP_EDGE
            elif pos.y > self.edges["i_b"]:
                logging.debug("Bottom edge hover")
                return gui.HOVER_BOTTOM_EDGE

        return False

    def get_width(self):
        return abs(self.v_start_pos.x - self.v_end_pos.x)

    def get_height(self):
        return abs(self.v_start_pos.y - self.v_end_pos.y)

    def get_size(self):
        return (self.get_width(), self.get_height())

    def contains_selection(self):
        return None not in (self.v_start_pos, self.v_end_pos)

class ViewSelectOverlay(ViewOverlay, SelectionMixin):

    def __init__(self, base, label,
                 sel_cur=None,
                 color=gui.SELECTION_COLOR,
                 center=(0, 0)):

        super(ViewSelectOverlay, self).__init__(base, label)
        SelectionMixin.__init__(self, sel_cur, color, center)

    def Draw(self, dc, shift=(0, 0), scale=1.0):

        if self.v_start_pos and self.v_end_pos:
            #pylint: disable=E1103
            start_pos = self.v_start_pos
            end_pos = self.v_end_pos

            # logging.debug("Drawing from %s, %s to %s. %s", start_pos[0],
            #                                                start_pos[1],
            #                                                end_pos[0],
            #                                                end_pos[1] )

            ctx = wx.lib.wxcairo.ContextFromDC(dc)

            rect = (start_pos[0] + 0.5,
                    start_pos[1] + 0.5,
                    end_pos[0] - start_pos[0],
                    end_pos[1] - start_pos[1])
            
            # draws a light black background for the rectangle
            ctx.set_line_width(2)
            ctx.set_source_rgba(0, 0, 0, 0.5)
            ctx.rectangle(*rect)
            ctx.stroke()

            # draws the dotted line
            ctx.set_line_width(1.5)
            ctx.set_dash([2,])
            ctx.set_line_join(cairo.LINE_JOIN_MITER)
            ctx.set_source_rgba(*self.color)
            ctx.rectangle(*rect)
            ctx.stroke()

            if self.dragging or True:
                msg = "{}: {} to {}, {} to {} unscaled".format(
                                            self.label,
                                            self.v_start_pos,
                                            self.v_end_pos,
                                            start_pos,
                                            end_pos)
                self.write_label(ctx, (10, 10), msg)

class WorldSelectOverlay(WorldOverlay, SelectionMixin):

    def __init__(self, base, label,
                 sel_cur=None,
                 color=gui.SELECTION_COLOR,
                 center=(0, 0)):

        super(WorldSelectOverlay, self).__init__(base, label)
        SelectionMixin.__init__(self, sel_cur, color, center)

        self.w_start_pos = None
        self.w_end_pos = None

    def start_selection(self, start_pos, scale):
        SelectionMixin.start_selection(self, start_pos, scale)
        self._calc_world_pos()

    def update_selection(self, current_pos):
        SelectionMixin.update_selection(self, current_pos)
        self._calc_world_pos()

    def stop_selection(self):
        """ End the creation of the current selection """
        SelectionMixin.stop_selection(self)
        self._calc_world_pos()

<<<<<<< HEAD
#         clipped = self._clip(
#                         self.w_start_pos,
#                         self.w_end_pos,
#                         *self.base.world_image_area)
# 
#         if clipped:
#             self.w_start_pos, self.w_end_pos = clipped
=======
        w_clipped = self._clip(
                        self.w_start_pos,
                        self.w_end_pos,
                        *self.base.world_image_area)

        if w_clipped:
            self.w_start_pos, self.w_end_pos = w_clipped

>>>>>>> 7c1c64e8

    def clear_selection(self):
        SelectionMixin.clear_selection(self)
        self.w_start_pos = None
        self.w_end_pos = None

    def _center_view_origin(self, vpos):
        #view_size = self.base._bmp_buffer_size
        view_size = self.base.GetSize()
        return (vpos[0] - (view_size[0] / 2),
                vpos[1] - (view_size[1] / 2))

    def _calc_world_pos(self):

        if self.v_start_pos and self.v_end_pos:
            offset = tuple(v / 2 for v in self.base._bmp_buffer_size)
            self.w_start_pos = self.base.view_to_world_pos(
                                            self.v_start_pos,
                                            offset)
            self.w_end_pos = self.base.view_to_world_pos(
                                            self.v_end_pos,
                                            offset)

    def get_real_selection(self):
        if self.w_start_pos and self.w_end_pos:
            return (self.base.world_to_real_pos(self.w_start_pos),
                    self.base.world_to_real_pos(self.w_end_pos))
        else:
            return None

    def Draw(self, dc, shift=(0, 0), scale=1.0):

        if self.w_start_pos and self.w_end_pos:
            offset = tuple(v / 2 for v in self.base._bmp_buffer_size)
<<<<<<< HEAD
            start_pos = self.base.world_to_buffer_pos(self.w_start_pos, offset)
            end_pos = self.base.world_to_buffer_pos(self.w_end_pos, offset)
=======

            b_start_pos = self.base.world_to_buffer_pos(
                                        self.w_start_pos,
                                        offset)

            b_end_pos = self.base.world_to_buffer_pos(
                                        self.w_end_pos,
                                        offset)
>>>>>>> 7c1c64e8

            # logging.debug("Drawing from %s, %s to %s. %s", b_start_pos[0],
            #                                                b_start_pos[1],
            #                                                b_end_pos[0],
            #                                                b_end_pos[1] )

            ctx = wx.lib.wxcairo.ContextFromDC(dc)


            #logging.warn("%s %s", shift, world_to_buffer_pos(shift))
<<<<<<< HEAD
            rect = (start_pos[0] + 0.5,
                    start_pos[1] + 0.5,
                    end_pos[0] - start_pos[0],
                    end_pos[1] - start_pos[1])
            
            # draws a light black background for the rectangle
            ctx.set_line_width(2.5)
            ctx.set_source_rgba(0, 0, 0, 0.5)
=======

            rect = (b_start_pos[0] + 0.5,
                    b_start_pos[1] + 0.5,
                    b_end_pos[0] - b_start_pos[0],
                    b_end_pos[1] - b_start_pos[1])

>>>>>>> 7c1c64e8
            ctx.rectangle(*rect)
            ctx.stroke()

            # draws the dotted line
            ctx.set_line_width(2)
            ctx.set_dash([3,])
            ctx.set_line_join(cairo.LINE_JOIN_MITER)
            ctx.set_source_rgba(*self.color)
            ctx.rectangle(*rect)
            ctx.stroke()

<<<<<<< HEAD
            if self.dragging:
                # Display the physical size of the selection
#                 stream = self.base.microscope_view.stream_tree.streams[0]
#                 emm = stream.emitter
                # sel = self.w_end_pos
                # sel = tuple([e * self.base.scale for e in sel])
                w = abs(self.w_start_pos[0] - self.w_end_pos[0]) * self.base.scale
                w = readable_str(w * self.base.microscope_view.mpp.value, 'm')

                h = abs(self.w_start_pos[1] - self.w_end_pos[1]) * self.base.scale
                h = readable_str(h * self.base.microscope_view.mpp.value, 'm')

                size_lbl = u"{} x {}".format(
                    w, h
                    # readable_str(emm.shape[0] * emm.pixelSize.value[0], 'm'),
                    # readable_str(emm.shape[1] * emm.pixelSize.value[1], 'm')
                )

                msg =  u"{}".format(size_lbl)
                pos = self.base.view_to_buffer_pos(self.v_end_pos)
                pos = (pos[0] + 5, pos[1] - 5) # move away from the cursor
                self.write_label(ctx, pos, msg)
=======
            # No need for size label
            if not self.base.microscope_view:
                return

            # Label
            # stream = self.base.microscope_view.stream_tree.streams[0]
            # emm = stream.emitter
            #emm.shape, emm.scale.value

            # sel = tuple([e * self.base.scale for e in self.w_end_pos])

            w, h = self.base.selection_to_real_size(
                                        self.w_start_pos,
                                        self.w_end_pos
            )

            w = readable_str(w, 'm')
            h = readable_str(h, 'm')

            size_lbl = u"{} x {}".format(w, h)

            if self.dragging:
                self.write_label(ctx, b_end_pos, size_lbl)
            else:
                self.write_label(ctx, b_start_pos, size_lbl)
>>>>>>> 7c1c64e8

            # if self.dragging:
            #     #ctx.translate(-view_size[0] / 2, -view_size[1] / 2)
            #     msg = """{}
            #              view: {} x {}
            #              buffer: {} x {}
            #              world: {} x {}
            #              center: {}
            #              offset: {}
            #              scale: {}
            #              shift: {},
            #           """.format(
            #                 self.label,
            #                 self.v_start_pos, self.v_end_pos,
            #                 start_pos, end_pos,
            #                 self.w_start_pos, self.w_end_pos,
            #                 self.base.buffer_center_world_pos,
            #                 offset,
            #                 scale,
            #                 shift)

            #     ctx.select_font_face(
            #         "Courier",
            #         cairo.FONT_SLANT_NORMAL,
            #         cairo.FONT_WEIGHT_NORMAL
            #     )
            #     ctx.set_font_size(12)

            #     #buf_pos = self.b_to_buffer_pos((9, 19))

            #     x = 9
            #     y = 19
            #     for line in [l.strip() for l in msg.splitlines()]:
            #         ctx.set_source_rgb(0.0, 0.0, 0.0)
            #         buffer_pos = self.base.view_to_buffer_pos((x, y))
            #         ctx.move_to(*buffer_pos)
            #         ctx.show_text(line)
            #         ctx.set_source_rgb(1.0, 1.0, 1.0)
            #         ctx.move_to(buffer_pos[0] + 1, buffer_pos[1] + 1)
            #         ctx.show_text(line)
            #         y += 20<|MERGE_RESOLUTION|>--- conflicted
+++ resolved
@@ -410,24 +410,13 @@
         SelectionMixin.stop_selection(self)
         self._calc_world_pos()
 
-<<<<<<< HEAD
-#         clipped = self._clip(
+#         w_clipped = self._clip(
 #                         self.w_start_pos,
 #                         self.w_end_pos,
 #                         *self.base.world_image_area)
 # 
-#         if clipped:
-#             self.w_start_pos, self.w_end_pos = clipped
-=======
-        w_clipped = self._clip(
-                        self.w_start_pos,
-                        self.w_end_pos,
-                        *self.base.world_image_area)
-
-        if w_clipped:
-            self.w_start_pos, self.w_end_pos = w_clipped
-
->>>>>>> 7c1c64e8
+#         if w_clipped:
+#             self.w_start_pos, self.w_end_pos = w_clipped
 
     def clear_selection(self):
         SelectionMixin.clear_selection(self)
@@ -462,11 +451,6 @@
 
         if self.w_start_pos and self.w_end_pos:
             offset = tuple(v / 2 for v in self.base._bmp_buffer_size)
-<<<<<<< HEAD
-            start_pos = self.base.world_to_buffer_pos(self.w_start_pos, offset)
-            end_pos = self.base.world_to_buffer_pos(self.w_end_pos, offset)
-=======
-
             b_start_pos = self.base.world_to_buffer_pos(
                                         self.w_start_pos,
                                         offset)
@@ -474,7 +458,6 @@
             b_end_pos = self.base.world_to_buffer_pos(
                                         self.w_end_pos,
                                         offset)
->>>>>>> 7c1c64e8
 
             # logging.debug("Drawing from %s, %s to %s. %s", b_start_pos[0],
             #                                                b_start_pos[1],
@@ -485,23 +468,14 @@
 
 
             #logging.warn("%s %s", shift, world_to_buffer_pos(shift))
-<<<<<<< HEAD
-            rect = (start_pos[0] + 0.5,
-                    start_pos[1] + 0.5,
-                    end_pos[0] - start_pos[0],
-                    end_pos[1] - start_pos[1])
+            rect = (b_start_pos[0] + 0.5,
+                    b_start_pos[1] + 0.5,
+                    b_end_pos[0] - b_start_pos[0],
+                    b_end_pos[1] - b_start_pos[1])
             
             # draws a light black background for the rectangle
             ctx.set_line_width(2.5)
             ctx.set_source_rgba(0, 0, 0, 0.5)
-=======
-
-            rect = (b_start_pos[0] + 0.5,
-                    b_start_pos[1] + 0.5,
-                    b_end_pos[0] - b_start_pos[0],
-                    b_end_pos[1] - b_start_pos[1])
-
->>>>>>> 7c1c64e8
             ctx.rectangle(*rect)
             ctx.stroke()
 
@@ -513,30 +487,6 @@
             ctx.rectangle(*rect)
             ctx.stroke()
 
-<<<<<<< HEAD
-            if self.dragging:
-                # Display the physical size of the selection
-#                 stream = self.base.microscope_view.stream_tree.streams[0]
-#                 emm = stream.emitter
-                # sel = self.w_end_pos
-                # sel = tuple([e * self.base.scale for e in sel])
-                w = abs(self.w_start_pos[0] - self.w_end_pos[0]) * self.base.scale
-                w = readable_str(w * self.base.microscope_view.mpp.value, 'm')
-
-                h = abs(self.w_start_pos[1] - self.w_end_pos[1]) * self.base.scale
-                h = readable_str(h * self.base.microscope_view.mpp.value, 'm')
-
-                size_lbl = u"{} x {}".format(
-                    w, h
-                    # readable_str(emm.shape[0] * emm.pixelSize.value[0], 'm'),
-                    # readable_str(emm.shape[1] * emm.pixelSize.value[1], 'm')
-                )
-
-                msg =  u"{}".format(size_lbl)
-                pos = self.base.view_to_buffer_pos(self.v_end_pos)
-                pos = (pos[0] + 5, pos[1] - 5) # move away from the cursor
-                self.write_label(ctx, pos, msg)
-=======
             # No need for size label
             if not self.base.microscope_view:
                 return
@@ -562,7 +512,6 @@
                 self.write_label(ctx, b_end_pos, size_lbl)
             else:
                 self.write_label(ctx, b_start_pos, size_lbl)
->>>>>>> 7c1c64e8
 
             # if self.dragging:
             #     #ctx.translate(-view_size[0] / 2, -view_size[1] / 2)
