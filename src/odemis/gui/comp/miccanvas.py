--- conflicted
+++ resolved
@@ -29,12 +29,8 @@
 import math
 from odemis import util, model
 from odemis.acq import stream
-<<<<<<< HEAD
 from odemis.acq.stream import UNDEFINED_ROI, EMStream, DataProjection, \
     OpticalStream, NON_SPATIAL_STREAMS
-=======
-from odemis.acq.stream import EMStream, DataProjection
->>>>>>> 668765e2
 from odemis.gui import BLEND_SCREEN, BLEND_DEFAULT
 from odemis.gui.comp.canvas import CAN_ZOOM, CAN_DRAG, CAN_FOCUS, BitmapCanvas
 from odemis.gui.comp.overlay.view import HistoryOverlay, PointSelectOverlay, MarkingLineOverlay, CurveOverlay
