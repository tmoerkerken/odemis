#-*- coding: utf-8 -*-

"""
@author: Rinze de Laat

Copyright © 2012-2013 Rinze de Laat, Éric Piel, Delmic

Handles the switch of the content of the main GUI tabs.

This file is part of Odemis.

Odemis is free software: you can redistribute it and/or modify it under the
terms of the GNU General Public License version 2 as published by the Free
Software Foundation.

Odemis is distributed in the hope that it will be useful, but WITHOUT ANY
WARRANTY; without even the implied warranty of MERCHANTABILITY or FITNESS FOR A
PARTICULAR PURPOSE. See the GNU General Public License for more details.

You should have received a copy of the GNU General Public License along with
Odemis. If not, see http://www.gnu.org/licenses/.

"""

from __future__ import division

from Pyro4.core import isasync
from collections import OrderedDict
import collections
import logging
import math
from odemis import dataio, model
from odemis.gui.comp import overlay
from odemis.gui.comp.canvas import CAN_ZOOM
from odemis.gui.comp.stream import StreamPanel
from odemis.gui.cont import settings, tools
from odemis.gui.cont.acquisition import SecomAcquiController, \
    SparcAcquiController
from odemis.gui.cont.actuators import ActuatorController
from odemis.gui.cont.microscope import MicroscopeStateController
from odemis.gui.model.img import InstrumentalImage
from odemis.gui.util import get_picture_folder, formats_to_wildcards, conversion, \
    units, call_after
import os.path
import pkg_resources
import weakref
import wx

import odemis.gui.cont.streams as streamcont
import odemis.gui.cont.views as viewcont
import odemis.gui.model as guimod
import odemis.gui.model.stream as streammod


class Tab(object):
    """ Small helper class representing a tab (tab button + panel) """

    def __init__(self, name, button, panel, main_frame, tab_data, label=None):
        self.name = name
        self.label = label
        self.button = button
        self.panel = panel
        self.main_frame = main_frame
        self.tab_data_model = tab_data

    def Show(self, show=True):
        self.button.SetToggle(show)
        if show:
            self._connect_22view_event()
            self._connect_crosshair_event()

        self.panel.Show(show)

    def _connect_22view_event(self):
        """ If the tab has a 2x2 view, this method will connect it to the 2x2
        view menu item (or ensure it's disabled).
        """
        if len(self.tab_data_model.views.value) >= 4:
            # We assume it has a 2x2 view layout
            def set_22_menu_check(viewlayout):
                """Called when the view layout changes"""
                is_22 = viewlayout == guimod.VIEW_LAYOUT_22
                self.main_frame.menu_item_22view.Check(is_22)

            def on_switch_22(evt):
                """Called when menu changes"""
                if self.tab_data_model.viewLayout.value == guimod.VIEW_LAYOUT_22:
                    self.tab_data_model.viewLayout.value = guimod.VIEW_LAYOUT_ONE
                else:
                    self.tab_data_model.viewLayout.value = guimod.VIEW_LAYOUT_22

            # Bind the function to the menu item, so it keeps the reference.
            # The VigillantAttribute will not unsubscribe it, until replaced.
            self.main_frame.menu_item_22view.vamethod = set_22_menu_check
            self.tab_data_model.viewLayout.subscribe(set_22_menu_check, init=True)
            # Assigning an event handler to the menu item, overrides
            # any previously assigned ones.
            wx.EVT_MENU(self.main_frame,
                        self.main_frame.menu_item_22view.GetId(),
                        on_switch_22)
            self.main_frame.menu_item_22view.Enable()
        else:
            self.main_frame.menu_item_22view.Enable(False)
            self.main_frame.menu_item_22view.Check(False)
            self.main_frame.menu_item_22view.vamethod = None # drop VA subscr.

    def _connect_crosshair_event(self):
        """ Connect the cross hair menu event to the focused view and its
        `show_crosshair` VA to the menu item
        """
        # only if there's a focussed view that we can track
        if hasattr(self.tab_data_model, 'focussedView'):

            def set_cross_check(fv):
                """Called when focused view changes"""
                if hasattr(fv, "show_crosshair"):
                    fv.show_crosshair.subscribe(
                            self.main_frame.menu_item_cross.Check,
                            init=True)
                    self.main_frame.menu_item_cross.Enable(True)
                else:
                    self.main_frame.menu_item_cross.Enable(False)
                    self.main_frame.menu_item_cross.Check(False)

            def on_switch_crosshair(evt):
                """Called when menu changes"""
                foccused_view = self.tab_data_model.focussedView.value
                # Extra check, which shouldn't be needed since if there's no
                # `show_crosshair`, this code should never be called.
                if hasattr(foccused_view, "show_crosshair"):
                    show = self.main_frame.menu_item_cross.IsChecked()
                    foccused_view.show_crosshair.value = show

            # Bind the function to the menu item, so it keeps the reference.
            # The VigillantAttribute will not unsubscribe it, until replaced.
            self.main_frame.menu_item_cross.vamethod = set_cross_check
            self.tab_data_model.focussedView.subscribe(set_cross_check, init=True)
            # Assigning an event handler to the menu item, overrides
            # any previously assigned ones.
            wx.EVT_MENU(self.main_frame,
                        self.main_frame.menu_item_cross.GetId(),
                        on_switch_crosshair)
            self.main_frame.menu_item_cross.Enable()
        else:
            # If the right elements are not found, simply disable the menu item
            self.main_frame.menu_item_cross.Enable(False)
            self.main_frame.menu_item_cross.Check(False)
            self.main_frame.menu_item_cross.vamethod = None # drop VA subscr.

    def Hide(self):
        self.Show(False)

    def IsShown(self):
        return self.panel.IsShown()

    def terminate(self):
        """
        Called when the tab is not used any more
        """
        pass

    def set_label(self, label):
        self.button.SetLabel(label)

    def get_label(self):
        return self.button.GetLabel()

class SecomStreamsTab(Tab):

    def __init__(self, name, button, panel, main_frame, main_data):

        tab_data = guimod.LiveViewGUIData(main_data)
        super(SecomStreamsTab, self).__init__(name, button, panel,
                                              main_frame, tab_data)


        # Toolbar
        self.tb = self.main_frame.secom_toolbar
        # TODO: Add the buttons when the functionality is there
        #tb.add_tool(tools.TOOL_ROI, self.tab_data_model.tool)
        #tb.add_tool(tools.TOOL_RO_ZOOM, self.tab_data_model.tool)

        # Order matters!
        # First we create the views, then the streams
        self._view_controller = viewcont.ViewController(
                                    self.tab_data_model,
                                    self.main_frame,
                                    [self.main_frame.vp_secom_tl,
                                     self.main_frame.vp_secom_tr,
                                     self.main_frame.vp_secom_bl,
                                     self.main_frame.vp_secom_br],
                                    self.tb
                                )

        self._settings_controller = settings.SecomSettingsController(
                                        self.main_frame,
                                        self.tab_data_model
                                    )

        self._stream_controller = streamcont.StreamController(
                                        self.tab_data_model,
                                        self.main_frame.pnl_secom_streams
                                  )
        buttons = OrderedDict([
                (self.main_frame.btn_secom_view_all,
                        (None, self.main_frame.lbl_secom_view_all)),
                (self.main_frame.btn_secom_view_tl,
                        (self.main_frame.vp_secom_tl,
                         self.main_frame.lbl_secom_view_tl)),
                (self.main_frame.btn_secom_view_tr,
                        (self.main_frame.vp_secom_tr,
                         self.main_frame.lbl_secom_view_tr)),
                (self.main_frame.btn_secom_view_bl,
                        (self.main_frame.vp_secom_bl,
                         self.main_frame.lbl_secom_view_bl)),
                (self.main_frame.btn_secom_view_br,
                        (self.main_frame.vp_secom_br,
                         self.main_frame.lbl_secom_view_br))
                   ])

        self._view_selector = viewcont.ViewSelector(
                                    self.tab_data_model,
                                    self.main_frame,
                                    buttons
                              )

        self._acquisition_controller = SecomAcquiController(
                                            self.tab_data_model,
                                            self.main_frame
                                       )

        self._state_controller = MicroscopeStateController(
                                            self.tab_data_model,
                                            self.main_frame,
                                            "live_btn_"
                                      )

        # To automatically play/pause a stream when turning on/off a microscope,
        # and add the stream on the first time.
        # Note: weakref, so that if a stream is removed, we don't turn it back
        # on
        if hasattr(main_data, 'opticalState'):
            self._opt_streams_enabled = False
            self._opt_stream_to_restart = set() # weakref set of Streams
            main_data.opticalState.subscribe(self.onOpticalState)

        if hasattr(main_data, 'emState'):
            self._sem_streams_enabled = False
            self._sem_stream_to_restart = set()
            main_data.emState.subscribe(self.onEMState)

    @property
    def settings_controller(self):
        return self._settings_controller

    @property
    def stream_controller(self):
        return self._stream_controller

    # TODO: also pause the streams when leaving the tab

    # TODO: how to prevent the user from turning on camera/light again from the
    #   stream panel when the microscope is off? => either stream panel "update"
    #   icon is disabled/enable (decided by the stream controller), or the event
    #   handler checks first that the appropriate microscope is On or Off.


    def onOpticalState(self, state):
        enabled = (state == guimod.STATE_ON) and self.IsShown()
        if self._opt_streams_enabled == enabled:
            return # no change
        else:
            self._opt_streams_enabled = enabled

        if enabled:
            # check whether we need to create a (first) bright-field stream
            has_bf = any(isinstance(s, streammod.BrightfieldStream)
                            for s in self.tab_data_model.streams.value)
            if not has_bf:
                sp = self._stream_controller.addBrightfield(add_to_all_views=True)
                sp.show_remove_btn(False)
                self._view_controller.focusViewWithStream(sp.stream)

            self._stream_controller.resumeStreams(self._opt_stream_to_restart)
        else:
            paused_st = self._stream_controller.pauseStreams(streammod.OPTICAL_STREAMS)
            self._opt_stream_to_restart = weakref.WeakSet(paused_st)

    def onEMState(self, state):
        enabled = (state == guimod.STATE_ON) and self.IsShown()
        if self._sem_streams_enabled == enabled:
            return # no change
        else:
            self._sem_streams_enabled = enabled

        if enabled:
            # check whether we need to create a (first) SEM stream
            has_sem = any(isinstance(s, streammod.EM_STREAMS)
                            for s in self.tab_data_model.streams.value)
            if not has_sem:
                sp = self._stream_controller.addSEMSED(add_to_all_views=True)
                sp.show_remove_btn(False)
                self._view_controller.focusViewWithStream(sp.stream)

            self._stream_controller.resumeStreams(self._sem_stream_to_restart)
        else:
            paused_st = self._stream_controller.pauseStreams(streammod.EM_STREAMS)
            self._sem_stream_to_restart = weakref.WeakSet(paused_st)

    def Show(self, show=True):
        Tab.Show(self, show=show)

        # Force the check for the stream update
        main_data = self.tab_data_model.main
        if hasattr(main_data, 'opticalState'):
            self.onOpticalState(main_data.opticalState.value)
        if hasattr(main_data, 'emState'):
            self.onEMState(main_data.emState.value)


class SparcAcquisitionTab(Tab):

    def __init__(self, name, button, panel, main_frame, main_data):
        tab_data = guimod.ScannedAcquisitionGUIData(main_data)
        super(SparcAcquisitionTab, self).__init__(name, button, panel,
                                                  main_frame, tab_data)

        # Toolbar
        self.tb = self.main_frame.sparc_acq_toolbar
        self.tb.add_tool(tools.TOOL_ROA, self.tab_data_model.tool)
        # TODO: Add the buttons when the functionality is there
        #self.tb.add_tool(tools.TOOL_POINT, self.tab_data_model.tool)
        #self.tb.add_tool(tools.TOOL_RO_ZOOM, self.tab_data_model.tool)

        self._spec_stream = None
        self._ar_stream = None

        # list of streams for acquisition
        acq_view = self.tab_data_model.acquisitionView

        # create the streams
        sem_stream = streammod.SEMStream(
                        "SEM survey",
                        main_data.sed,
                        main_data.sed.data,
                        main_data.ebeam)
        self._sem_live_stream = sem_stream
        sem_stream.should_update.value = False
        acq_view.addStream(sem_stream) # it should also be saved

        # the SEM acquisition simultaneous to the CCDs
        semcl_stream = streammod.SEMStream(
                "SEM CL", # name matters, used to find the stream for the ROI
                main_data.sed,
                main_data.sed.data,
                main_data.ebeam
        )
        acq_view.addStream(semcl_stream)
        self._sem_cl_stream = semcl_stream


        if main_data.spectrometer:
            spec_stream = streammod.SpectrumStream(
                                        "Spectrum",
                                        main_data.spectrometer,
                                        main_data.spectrometer.data,
                                        main_data.ebeam)
            acq_view.addStream(spec_stream)
            spec_stream.roi.subscribe(self.onSpecROI)
            self._spec_stream = spec_stream

        if main_data.ccd:
            ar_stream = streammod.ARStream(
                                "Angular",
                                main_data.ccd,
                                main_data.ccd.data,
                                main_data.ebeam)
            acq_view.addStream(ar_stream)
            ar_stream.roi.subscribe(self.onARROI)
            self._ar_stream = ar_stream


        # indicate ROI must still be defined by the user
        semcl_stream.roi.value = streammod.UNDEFINED_ROI
        semcl_stream.roi.subscribe(self.onROI, init=True)

        # create a view on the tab model
        self._view_controller = viewcont.ViewController(
                                    self.tab_data_model,
                                    self.main_frame,
                                    [self.main_frame.vp_sparc_acq_view],
                                    self.tb
                                )
        # Add the SEM stream to the focussed/only view
        self.tab_data_model.streams.value.append(sem_stream)
        mic_view = self.tab_data_model.focussedView.value
        mic_view.addStream(sem_stream)  #pylint: disable=E1103

        # needs to have the AR and Spectrum streams on the acquisition view
        self._settings_controller = settings.SparcSettingsController(
                                        self.main_frame,
                                        self.tab_data_model,
                                    )
        # Bind the Spectrometer/Angle resolved buttons to add/remove the
        # streams. Both from the setting panels and the acquisition view.
        if self._ar_stream and self._spec_stream:
            main_frame.acq_btn_spectrometer.Bind(wx.EVT_BUTTON, self.onToggleSpec)
            main_frame.acq_btn_angular.Bind(wx.EVT_BUTTON, self.onToggleAR)
            # TODO: listen to acq_view.streams and hide/show setting accordingly
            main_frame.fp_settings_sparc_spectrum.Hide()
            main_frame.fp_settings_sparc_angular.Hide()
            acq_view.removeStream(spec_stream)
            acq_view.removeStream(ar_stream)
        else:
            # only one detector => hide completely the buttons
            main_frame.sparc_button_panel.Hide()

        # needs settings_controller
        self._acquisition_controller = SparcAcquiController(
                                            self.main_frame,
                                            self.tab_data_model,
                                            self.settings_controller
                                       )

        # Repetition visualisation
        self._hover_stream = None # stream for which the repetition must be displayed

        # Grab the repetition entries, so we can use it to hook extra event
        # handlers to it.
        self.spec_rep = self._settings_controller.spectro_rep_ent
        if self.spec_rep:
            self.spec_rep.va.subscribe(self.on_rep_change)
            self.spec_rep.ctrl.Bind(wx.EVT_SET_FOCUS, self.on_rep_focus)
            self.spec_rep.ctrl.Bind(wx.EVT_KILL_FOCUS, self.on_rep_focus)
            self.spec_rep.ctrl.Bind(wx.EVT_ENTER_WINDOW, self.on_spec_rep_enter)
            self.spec_rep.ctrl.Bind(wx.EVT_LEAVE_WINDOW, self.on_spec_rep_leave)
        self.spec_pxs = self._settings_controller.spec_pxs_ent
        if self.spec_pxs:
            self.spec_pxs.va.subscribe(self.on_rep_change)
            self.spec_pxs.ctrl.Bind(wx.EVT_SET_FOCUS, self.on_rep_focus)
            self.spec_pxs.ctrl.Bind(wx.EVT_KILL_FOCUS, self.on_rep_focus)
            self.spec_pxs.ctrl.Bind(wx.EVT_ENTER_WINDOW, self.on_spec_rep_enter)
            self.spec_pxs.ctrl.Bind(wx.EVT_LEAVE_WINDOW, self.on_spec_rep_leave)
        self.angu_rep = self._settings_controller.angular_rep_ent
        if self.angu_rep:
            self.angu_rep.va.subscribe(self.on_rep_change)
            self.angu_rep.ctrl.Bind(wx.EVT_SET_FOCUS, self.on_rep_focus)
            self.angu_rep.ctrl.Bind(wx.EVT_KILL_FOCUS, self.on_rep_focus)
            self.angu_rep.ctrl.Bind(wx.EVT_ENTER_WINDOW, self.on_ar_rep_enter)
            self.angu_rep.ctrl.Bind(wx.EVT_LEAVE_WINDOW, self.on_ar_rep_leave)

    # Special event handlers for repetition indication in the ROI selection

    def update_roa_rep(self):
        # Here is the global rule (in order):
        # * if mouse is hovering an entry for AR or spec => display repetition for this one
        # * if an entry for AR or spec has focus => display repetition for this one
        # * don't display repetition

        if self._hover_stream:
            stream = self._hover_stream
        elif (self.spec_rep and
              (self.spec_rep.ctrl.HasFocus() or self.spec_pxs.ctrl.HasFocus())):
            stream = self._spec_stream
        elif self.angu_rep and self.angu_rep.ctrl.HasFocus():
            stream = self._ar_stream
        else:
            stream = None

        # Convert stream to right display
        cvs = self.main_frame.vp_sparc_acq_view.canvas
        if stream is None:
            cvs.showRepetition(None)
        else:
            rep = stream.repetition.value
            if isinstance(stream, streammod.AR_STREAMS):
                style = overlay.FILL_POINT
            else:
                style = overlay.FILL_GRID
            cvs.showRepetition(rep, style)

    def on_rep_focus(self, evt):
        """
        Called when any control related to the repetition get/loose focus
        """
        self.update_roa_rep()
        evt.Skip()

    def on_rep_change(self, rep):
        """
        Called when any repetition VA is changed
        """
        self.update_roa_rep()

    def on_spec_rep_enter(self, evt):
        self._hover_stream = self._spec_stream
        self.update_roa_rep()
        evt.Skip()

    def on_spec_rep_leave(self, evt):
        self._hover_stream = None
        self.update_roa_rep()
        evt.Skip()

    def on_ar_rep_enter(self, evt):
        self._hover_stream = self._ar_stream
        self.update_roa_rep()
        evt.Skip()

    def on_ar_rep_leave(self, evt):
        self._hover_stream = None
        self.update_roa_rep()
        evt.Skip()

    @property
    def settings_controller(self):
        return self._settings_controller

    def Show(self, show=True):
        Tab.Show(self, show=show)

        # Turn on the SEM stream only when displaying this tab
        if show:
            self._sem_live_stream.is_active.value = True
        else:
            self._sem_live_stream.is_active.value = False

    def terminate(self):
        # ensure we are not acquiring anything
        self._sem_live_stream.is_active.value = False

    def onROI(self, roi):
        """
        called when the SEM CL roi (region of acquisition) is changed
        """
        # Updating the ROI requires a bit of care, because the streams might
        # update back their ROI with a modified value. It should normally
        # converge, but we must absolutely ensure it will never cause infinite
        # loops.
        for s in self.tab_data_model.acquisitionView.getStreams():
            if isinstance(s, streammod.AR_STREAMS + streammod.SPECTRUM_STREAMS):
#                logging.debug("setting roi of %s to %s", s.name.value, roi)
                s.roi.value = roi

    def onSpecROI(self, roi):
        """
        called when the Spectrometer roi is changed
        """
        # only copy ROI if the stream is activated
        if self._spec_stream in self.tab_data_model.acquisitionView.getStreams():
            # unsubscribe to be sure it won't call us back directly
            self._sem_cl_stream.roi.unsubscribe(self.onROI)
            self._sem_cl_stream.roi.value = roi
            self._sem_cl_stream.roi.subscribe(self.onROI)

    def onARROI(self, roi):
        """
        called when the Angle Resolved roi is changed
        """
        # copy ROI only if it's activated, and spectrum is not, otherwise
        # Spectrum plays the role of "master of ROI".
        streams = self.tab_data_model.acquisitionView.getStreams()
        if self._ar_stream in streams and self._spec_stream not in streams:
            # unsubscribe to be sure it won't call us back directly
            self._sem_cl_stream.roi.unsubscribe(self.onROI)
            self._sem_cl_stream.roi.value = roi
            self._sem_cl_stream.roi.subscribe(self.onROI)

    def onToggleSpec(self, evt):
        """
        called when the Spectrometer button is toggled
        """
        acq_view = self.tab_data_model.acquisitionView

        btn = evt.GetEventObject()
        if btn.GetToggle():
            # TODO: only remove AR if hardware to switch between optical path
            # is not available (but for now, it's never available)
            # Remove AR if currently activated
            self.main_frame.fp_settings_sparc_angular.Hide()
            acq_view.removeStream(self._ar_stream)
            self.main_frame.acq_btn_angular.SetToggle(False)

            # Add Spectrometer stream
            self.main_frame.fp_settings_sparc_spectrum.Show()
            acq_view.addStream(self._spec_stream)
            self._spec_stream.roi.value = self._sem_cl_stream.roi.value
        else:
            self.main_frame.fp_settings_sparc_spectrum.Hide()
            acq_view.removeStream(self._spec_stream)

    def onToggleAR(self, evt):
        """
        called when the AR button is toggled
        """
        acq_view = self.tab_data_model.acquisitionView

        btn = evt.GetEventObject()
        if btn.GetToggle():
            # Remove Spectrometer if currently activated
            self.main_frame.fp_settings_sparc_spectrum.Hide()
            acq_view.removeStream(self._spec_stream)
            self.main_frame.acq_btn_spectrometer.SetToggle(False)

            # Add AR stream
            self.main_frame.fp_settings_sparc_angular.Show()
            acq_view.addStream(self._ar_stream)
            self._ar_stream.roi.value = self._sem_cl_stream.roi.value
        else:
            self.main_frame.fp_settings_sparc_angular.Hide()
            acq_view.removeStream(self._ar_stream)

class AnalysisTab(Tab):

    def __init__(self, name, button, panel, main_frame, main_data):
        """
        microscope will be used only to select the type of views
        """
        # TODO: automatically change the display type based on the acquisition
        # displayed
        tab_data = guimod.AnalysisGUIData(main_data)
        super(AnalysisTab, self).__init__(name, button, panel,
                                          main_frame, tab_data)

        # Toolbar
        self.tb = self.main_frame.ana_toolbar
        # TODO: Add the buttons when the functionality is there
        #tb.add_tool(tools.TOOL_RO_ZOOM, self.tab_data_model.tool)
        self.tb.add_tool(tools.TOOL_POINT, self.tab_data_model.tool)
        self.tb.enable_button(tools.TOOL_POINT, False)

        viewports = [
            self.main_frame.vp_inspection_tl,
            self.main_frame.vp_inspection_tr,
            self.main_frame.vp_inspection_bl,
            self.main_frame.vp_inspection_br,
            self.main_frame.vp_inspection_plot,
            self.main_frame.vp_angular
        ]

        # The view controller also has special code for the sparc to create the
        # right type of view.
        self._view_controller = viewcont.ViewController(
                                    self.tab_data_model,
                                    self.main_frame,
                                    viewports,
                                    self.tb
                                )

        # FIXME: Way too hacky approach to get the right viewport shown,
        # so we need to rethink and re-do it. Might involve letting the
        # view controller be more clever and able to create viewports and
        # position them in the sizer.
        # Also see the button definition below.
        if main_data.role == "sparc":
            vp_bottom_left = self.main_frame.vp_angular
            ar_view = vp_bottom_left.microscope_view
            tab_data.visible_views.value[2] = ar_view # switch views
        else:
            vp_bottom_left = self.main_frame.vp_inspection_bl

        # save the views to be able to reset them later
        self._def_views = list(tab_data.visible_views.value)

        self._stream_controller = streamcont.StreamController(
                                        self.tab_data_model,
                                        self.main_frame.pnl_inspection_streams,
                                        static=True
                                  )

        self._settings_controller = settings.AnalysisSettingsController(
                                        self.main_frame,
                                        self.tab_data_model
                                    )

        buttons = OrderedDict([
            (self.main_frame.btn_sparc_view_all,
                    (None, self.main_frame.lbl_sparc_view_all)),
            (self.main_frame.btn_sparc_view_tl,
                    (self.main_frame.vp_inspection_tl,
                     self.main_frame.lbl_sparc_view_tl)),
            (self.main_frame.btn_sparc_view_tr,
                    (self.main_frame.vp_inspection_tr,
                     self.main_frame.lbl_sparc_view_tr)),
            (self.main_frame.btn_sparc_view_bl,
                    (vp_bottom_left,
                     self.main_frame.lbl_sparc_view_bl)),
            (self.main_frame.btn_sparc_view_br,
                    (self.main_frame.vp_inspection_br,
                     self.main_frame.lbl_sparc_view_br))
               ])

        self._view_selector = viewcont.ViewSelector(
                                    self.tab_data_model,
                                    self.main_frame,
                                    buttons,
                                    viewports
                              )

        self.main_frame.btn_open_image.Bind(
                            wx.EVT_BUTTON,
                            self.on_file_open_button
        )




        self.tab_data_model.tool.subscribe(self._onTool)

    @property
    def stream_controller(self):
        return self._stream_controller

    def on_file_open_button(self, evt):
        """ Open an image file using a file dialog box
        """

        # Find the available formats (and corresponding extensions)
        formats_to_ext = dataio.get_available_formats(os.O_RDONLY)

        fi = self.tab_data_model.fileinfo.value
        #pylint: disable=E1103
        if fi and fi.file_name:
            path, _ = os.path.split(fi.file_name)
        else:
            path = get_picture_folder()

        wildcards, formats = formats_to_wildcards(formats_to_ext, include_all=True)
        dialog = wx.FileDialog(self.panel,
                               message="Choose a file to load",
                               defaultDir=path,
                               defaultFile="",
                               style=wx.FD_OPEN | wx.FD_FILE_MUST_EXIST,
                               wildcard=wildcards)

        # Show the dialog and check whether is was accepted or cancelled
        if dialog.ShowModal() != wx.ID_OK:
            return

        # Reset tool, layout and visible views
        self.tab_data_model.tool.value = guimod.TOOL_NONE
        self.tab_data_model.viewLayout.value = guimod.VIEW_LAYOUT_22
        self.tab_data_model.visible_views.value = self._def_views

        # Detect the format to use
        fn = dialog.GetPath()
        logging.debug("Current file set to %s", fn)

        fmt = formats[dialog.GetFilterIndex()]
        if fmt is None:
            # Try to guess from the extension
            for f, exts in formats_to_ext.items():
                if any([fn.endswith(e) for e in exts]):
                    fmt = f
                    break
            else:
                # pick a random format hoping it's the right one
                fmt = formats[1]
                logging.warning("Couldn't guess format from filename '%s',"
                                " will use %s.", fn, fmt)

        converter = dataio.get_exporter(fmt)
        try:
            data = converter.read_data(fn)
        except Exception: #pylint: disable=W0703
            logging.exception("Failed to open file '%s' with format %s", fn, fmt)

        self.display_new_data(fn, data)

    def display_new_data(self, filename, data):
        """
        Display a new data set (removing all references to the current one)
        filename (string): Name of the file containing the data.
        data (list of model.DataArray): the data to display. Should have at
         least one DataArray.
        """
        fi = guimod.FileInfo(filename)

        # remove all the previous streams
        self._stream_controller.clear()

        # Force the canvases to fit to the content
        for vp in [self.main_frame.vp_inspection_tl,
                   self.main_frame.vp_inspection_tr,
                   self.main_frame.vp_inspection_bl,
                   self.main_frame.vp_inspection_br]:
            vp.canvas.fitViewToNextImage = True

        # AR data is special => all merged in one big stream
        ar_data = []

        acq_date = fi.metadata.get(model.MD_ACQ_DATE, None)
        # Add each data as a stream of the correct type
        for d in data:
            try:
                im_acq_date = d.metadata[model.MD_ACQ_DATE]
                acq_date = min(acq_date or im_acq_date, im_acq_date)
            except KeyError: # no MD_ACQ_DATE
                pass # => don't update the acq_date

            # Streams only support 2D data (e.g., no multiple channels like RGB)
            # excepted for spectrums which have a 3rd dimensions on dim 5.
            # So if it's the case => separate into one stream per channel
            cdata = self._split_channels(d)

            for cd in cdata:
                # TODO: be more clever to detect the type of stream
                if (model.MD_WL_LIST in cd.metadata or
                    model.MD_WL_POLYNOMIAL in cd.metadata or
                    (len(cd.shape) >= 5 and cd.shape[-5] > 1)):
                    desc = cd.metadata.get(model.MD_DESCRIPTION, "Spectrum")
                    cls = streammod.StaticSpectrumStream
                elif model.MD_AR_POLE in cd.metadata:
                    # AR data
                    ar_data.append(cd)
                    continue
                elif ((model.MD_IN_WL in cd.metadata and
                      model.MD_OUT_WL in cd.metadata) or
                      model.MD_USER_TINT in cd.metadata):
                    # No explicit way to distinguish between Brightfield and Fluo,
                    # so guess it's Brightfield iif:
                    # * No tint
                    # * (and) Large band for excitation wl (> 100 nm)
                    in_wl = d.metadata[model.MD_IN_WL]
                    if (model.MD_USER_TINT in cd.metadata or
                        in_wl[1] - in_wl[0] < 100e-9):
                        # Fluo
                        desc = cd.metadata.get(model.MD_DESCRIPTION, "Filtered colour")
                        cls = streammod.StaticFluoStream
                    else:
                        # Brigthfield
                        desc = cd.metadata.get(model.MD_DESCRIPTION, "Brightfield")
                        cls = streammod.StaticBrightfieldStream
                elif model.MD_IN_WL in cd.metadata: # no MD_OUT_WL
                    desc = cd.metadata.get(model.MD_DESCRIPTION, "Brightfield")
                    cls = streammod.StaticBrightfieldStream
                else:
                    desc = cd.metadata.get(model.MD_DESCRIPTION, "Secondary electrons")
                    cls = streammod.StaticSEMStream

                self._stream_controller.addStatic(desc, cd, cls=cls,
                                                  add_to_all_views=True)

        # Add one global AR stream
        if ar_data:
            stream_panel = self._stream_controller.addStatic(
                                        "Angular",
                                        ar_data,
                                        cls=streammod.StaticARStream,
                                        add_to_all_views=True)

        if acq_date:
            fi.metadata[model.MD_ACQ_DATE] = acq_date
        self.tab_data_model.fileinfo.value = fi

        # Share spectrum pixel positions with other viewports
        # TODO: a better place for this code?
        for strm in self.tab_data_model.streams.value:
            # If a spectrum stream is found...
            if isinstance(strm, streammod.SPECTRUM_STREAMS):
                iimg = strm.image.value
                # ... set the PointOverlay values for each viewport
                for viewport in self._view_controller.viewports:
                    if hasattr(viewport.canvas, "pixel_overlay"):
                        ol = viewport.canvas.pixel_overlay
                        ol.set_values(
                                    iimg.mpp,
                                    iimg.center,
                                    iimg.get_digital_size(),
                                    strm.selected_pixel
                        )
                strm.selected_pixel.subscribe(
                                        self._on_spec_pixel,
                                        init=True)
                self.tb.enable_button(tools.TOOL_POINT, True)
                break
            # If an angle resolve stream is found...
            elif isinstance(strm, streammod.AR_STREAMS):
                iimg = strm.image.value
                # ... set the PointOverlay values for each viewport
                for viewport in self._view_controller.viewports:
                    if hasattr(viewport.canvas, "points_overlay"):
                        ol = viewport.canvas.points_overlay
                        ol.set_point(strm.point)

                self.tb.enable_button(tools.TOOL_POINT, True)
                break
        else:
            self.tb.enable_button(tools.TOOL_POINT, False)

    @call_after
    def _onTool(self, tool):
        """
        Called when the tool (mode) is changed
        """

        # Reset the viewports when the spot tool is not selected
        # Doing it this way, causes some unnecessary calls to the reset method
        # but it cannot be avoided. Subscribing to the tool VA will only
        # tell us what the new tool is and not what the previous, if any, was.
        if tool != guimod.TOOL_POINT:
            self.tab_data_model.visible_views.value = self._def_views

    def _on_spec_pixel(self, selected_pixel):
        """ Event handler for when a spectrum pixel is selected """

        # If the right tool is active...
        if self.tab_data_model.tool.value == guimod.TOOL_POINT:
            plot_view = self.main_frame.vp_inspection_plot.microscope_view

            # ...and the plot view is not visible yet
            if not plot_view in self.tab_data_model.visible_views.value:

                if (self.tab_data_model.viewLayout.value ==
                    guimod.VIEW_LAYOUT_ONE):
                    self.tab_data_model.viewLayout.value = guimod.VIEW_LAYOUT_22

                # Try and display the plot in the 2nd (= top right) spot...
                pos = 1
                # .., but go for the bottom right one when the spec pixel was
                # selected in the top right viewport
                if (self.tab_data_model.focussedView.value ==
                    self.main_frame.vp_inspection_tr.microscope_view):
                    pos = 3

                self.tab_data_model.visible_views.value[pos] = plot_view

    def _split_channels(self, data):
        """
        Separate a DataArray into multiple DataArrays along the 3rd dimension
        (channel).
        data (DataArray): can be any shape
        Returns (list of DataArrays): a list of one DataArray (if no splitting
        is needed) or more (if splitting happened). The metadata is the same
        (object) for all the DataArrays.
        """
        # Anything to split?
        if len(data.shape) >= 3 and data.shape[-3] > 1:
            # multiple channels => split
            das = []
            for c in range(data.shape[-3]):
                das.append(data[..., c, :, :]) # metadata ref is copied
            return das
        else:
            # return just one DA
            return [data]


class LensAlignTab(Tab):
    """ Tab for the lens alignment on the Secom platform
    The streams are automatically active when the tab is shown
    """

    def __init__(self, name, button, panel, main_frame, main_data):
        tab_data = guimod.ActuatorGUIData(main_data)
        super(LensAlignTab, self).__init__(name, button, panel,
                                           main_frame, tab_data)


        # TODO: we should actually display the settings of the streams (...once they have it)
        self._settings_controller = settings.LensAlignSettingsController(
                                        self.main_frame,
                                        self.tab_data_model
                                    )

        main_frame.vp_align_sem.ShowLegend(False)

        # See axes convention: A/B are 135° from Y/X
        # Note that this is an approximation of the actual movements.
        # In the current SECOM design, B affects both axes (not completely in a
        # linear fashion) and A affects mostly X (not completely in a linear
        # fashion). By improving the model (=conversion A/B <-> X/Y), the GUI
        # could behave in a more expected way to the user, but the current
        # approximation is enough to do the calibration relatively quickly.
        self._stage_ab = InclinedStage("converter-ab", "stage",
                                       children={"aligner": main_data.aligner},
                                       axes=["b", "a"],
                                       angle=135)
        # vp_align_sem is connected to the stage
        vpv = collections.OrderedDict([
                (main_frame.vp_align_ccd,  # focused view
                 {"name": "Optical",
                  "stage": self._stage_ab,
                  "focus1": main_data.focus,
                  "stream_classes": (streammod.CameraNoLightStream,),
                  }),
                (main_frame.vp_align_sem,
                 {"name": "SEM",
                  "stage": main_data.stage,
                  "stream_classes": streammod.EM_STREAMS,
                  },
                 )
                                       ])
        self._view_controller = viewcont.ViewController(
                                    self.tab_data_model,
                                    self.main_frame,
                                    vpv)

        # No stream controller, because it does far too much (including hiding
        # the only stream entry when SEM view is focused)
        sem_stream = streammod.SEMStream("SEM", main_data.sed,
                                         main_data.sed.data, main_data.ebeam)
        self.tab_data_model.streams.value.append(sem_stream)
        self._sem_stream = sem_stream
        self._sem_view = main_frame.vp_align_sem.microscope_view
        self._sem_view.addStream(sem_stream)
        # Adapt the zoom level of the SEM to fit exactly the SEM field of view.
        # No need to check for resize events, because the view has a fixed size.
        main_frame.vp_align_sem.canvas.abilities -= set([CAN_ZOOM])
        # prevent the first image to reset our computation
        main_frame.vp_align_sem.canvas.fitViewToNextImage = False
        main_data.ebeam.pixelSize.subscribe(self._onSEMpxs, init=True)

        # Update the SEM area in dichotomic mode
        self.tab_data_model.dicho_seq.subscribe(self._onDichoSeq, init=True)

        # create CCD stream
        ccd_stream = streammod.CameraNoLightStream("Optical",
                                     main_data.ccd,
                                     main_data.ccd.data,
                                     main_data.light,
                                     position=self._stage_ab.position)
        self.tab_data_model.streams.value.append(ccd_stream)
        self._ccd_stream = ccd_stream
        ccd_view = main_frame.vp_align_ccd.microscope_view
        ccd_view.addStream(ccd_stream)
        # create CCD stream panel entry
        stream_bar = self.main_frame.pnl_secom_align_streams
        ccd_spe = StreamPanel(stream_bar, ccd_stream, self.tab_data_model)
        stream_bar.add_stream(ccd_spe, True)
        ccd_spe.flatten() # removes the expander header
        # Fit CCD image to screen
        self._ccd_view = ccd_view
        # force this view to never follow the tool mode (just standard view)
        main_frame.vp_align_ccd.canvas.allowedModes = set([guimod.TOOL_NONE])

        # Bind actuator buttons and keys
        self._actuator_controller = ActuatorController(self.tab_data_model,
                                                       main_frame,
                                                       "lens_align_")
        self._actuator_controller.bind_keyboard(main_frame.pnl_tab_secom_align)

        # Toolbar
        tb = main_frame.lens_align_tb
        tb.add_tool(tools.TOOL_DICHO, self.tab_data_model.tool)
        tb.add_tool(tools.TOOL_SPOT, self.tab_data_model.tool)

        # Dicho mode: during this mode, the label & button "move to center" are
        # shown. If the sequence is empty, or a move is going, it's disabled.
        self._ab_move = None # the future of the move (to know if it's over)
        main_frame.lens_align_btn_to_center.Bind(wx.EVT_BUTTON,
                                                 self._on_btn_to_center)

        # Hack warning: Move the scale window from the hidden viewport legend
        # next to the toolbar.
        # FIXME: doesn't work (anymore) => too small?
        tb_sizer = tb.GetSizer()
        main_frame.vp_align_sem.legend.scaleDisplay.Reparent(tb)
        tb_sizer.Add(
<<<<<<< HEAD
            main_frame.vp_align_sem.legend.scaleDisplay,
            flag=wx.EXPAND)
=======
            main_frame.vp_align_sem.legend_panel.scaleDisplay,
            proportion=1,
            flag=wx.EXPAND | wx.ALIGN_LEFT)
        tb.Layout()
>>>>>>> 67c2c4b8

        self.tab_data_model.tool.subscribe(self._onTool, init=True)

    def Show(self, show=True):
        Tab.Show(self, show=show)

        # Turn on/off the streams as the tab is displayed.
        # Also directly modify is_active, as there is no stream scheduler
        self._sem_stream.should_update.value = show
        self._sem_stream.is_active.value = show
        self._ccd_stream.should_update.value = show
        self._ccd_stream.is_active.value = show

        # TODO: save and restore SEM state (for now, it does nothing anyway)
        # Turn on (or off) SEM
        # main_data = self.tab_data_model.main
        # state = guimod.STATE_ON if show else guimod.STATE_PAUSE
        # main_data.emState.value = state

    def terminate(self):
        super(LensAlignTab, self).terminate()
        # make sure the streams are stopped
        self._sem_stream.is_active.value = False
        self._ccd_stream.is_active.value = False

    @call_after
    def _onTool(self, tool):
        """
        Called when the tool (mode) is changed
        """
        # Reset previous mode
        if tool != guimod.TOOL_DICHO:
            # reset the sequence
            self.tab_data_model.dicho_seq.value = []
            self.main_frame.lens_align_btn_to_center.Show(False)
            self.main_frame.lens_align_lbl_approc_center.Show(False)

        if tool != guimod.TOOL_SPOT:
            self._sem_stream.spot.value = False


        # Set new mode
        if tool == guimod.TOOL_DICHO:
            self.main_frame.lens_align_btn_to_center.Show(True)
            self.main_frame.lens_align_lbl_approc_center.Show(True)
        elif tool == guimod.TOOL_SPOT:
            self._sem_stream.spot.value = True
            # TODO: until the settings are directly connected to the hardware,
            # we need to disable/freeze the SEM settings in spot mode.

            # TODO: support spot mode and automatically update the survey image each
            # time it's updated.
            # => in spot-mode, listen to stage position and magnification, if it
            # changes reactivate the SEM stream and subscribe to an image, when image
            # is received, stop stream and move back to spot-mode. (need to be careful
            # to handle when the user disables the spot mode during this moment)

    def _onDichoSeq(self, seq):
        roi = conversion.dichotomy_to_region(seq)
        logging.debug("Seq = %s -> roi = %s", seq, roi)
        self._sem_stream.roi.value = roi

        self._update_to_center()

    @call_after
    def _update_to_center(self):
        # Enable a special "move to SEM center" button iif:
        # * seq is not empty
        # * (and) no move currently going on
        seq = self.tab_data_model.dicho_seq.value
        if seq and (self._ab_move is None or self._ab_move.done()):
            roi = self._sem_stream.roi.value
            a, b = self._computeROICenterAB(roi)
            a_txt = units.readable_str(a, unit="m", sig=2)
            b_txt = units.readable_str(b, unit="m", sig=2)
            lbl = "Approximate center away by:\nA = %s, B = %s." % (a_txt, b_txt)
            enabled = True

            # TODO: Warn if move is bigger than previous move (or simply too big)
        else:
            lbl = "Pick a sub-area to approximate the SEM center.\n"
            enabled = False

        self.main_frame.lens_align_btn_to_center.Enable(enabled)
        lbl_ctrl = self.main_frame.lens_align_lbl_approc_center
        lbl_ctrl.SetLabel(lbl)
        lbl_ctrl.Wrap(lbl_ctrl.Size[0])
        self.main_frame.Layout()


    def _on_btn_to_center(self, event):
        """
        Called when a click on the "move to center" button happens
        """
        # computes the center position
        seq = self.tab_data_model.dicho_seq.value
        roi = conversion.dichotomy_to_region(seq)
        a, b = self._computeROICenterAB(roi)

        # disable the button to avoid another move
        self.main_frame.lens_align_btn_to_center.Disable()

        # run the move
        move = {"a": a, "b": b}
        aligner = self.tab_data_model.main.aligner
        logging.debug("Moving by %s", move)
        self._ab_move = aligner.moveRel(move)
        self._ab_move.add_done_callback(self._on_move_to_center_done)

    def _on_move_to_center_done(self, future):
        """
        Called when the move to the center is done
        """
        # reset the sequence as it's going to be completely different
        logging.debug("Move over")
        self.tab_data_model.dicho_seq.value = []

    def _computeROICenterAB(self, roi):
        """
        Computes the position of the center of ROI, in the A/B coordinates
        roi (tuple of 4: 0<=float<=1): left, top, right, bottom (in ratio)
        returns (tuple of 2: floats): relative coordinates of center in A/B
        """
        # compute center in X/Y coordinates
        pxs = self.tab_data_model.main.ebeam.pixelSize.value
        eshape = self.tab_data_model.main.ebeam.shape
        fov_size = (eshape[0] * pxs[0], eshape[1] * pxs[1]) # m
        l, t, r, b = roi
        xc, yc = (fov_size[0] * ((l + r) / 2 - 0.5),
                  fov_size[1] * ((t + b) / 2 - 0.5))

        # same formula as InclinedStage._convertPosToChild()
        ang = math.radians(45) # TODO: check it's correct on the real hardware (-135 seemed to go opposite direction)
        ac, bc = [xc * math.cos(ang) - yc * math.sin(ang),
                  xc * math.sin(ang) + yc * math.cos(ang)]

        # Force values to 0 if very close to it (happens often as can be on just
        # on the axis)
        if abs(ac) < 1e-10:
            ac = 0
        if abs(bc) < 1e-10:
            bc = 0

        return ac, bc

    def _onSEMpxs(self, pxs):
        """
        Called when the SEM pixel size changes, which means the FoV changes
        pxs (tuple of 2 floats): in meter
        """
        # in dicho search, it means A, B are actually different values
        self._update_to_center()

        eshape = self.tab_data_model.main.ebeam.shape
        fov_size = (eshape[0] * pxs[0], eshape[1] * pxs[1]) # m
        semv_size = self.main_frame.vp_align_sem.Size # px

        # compute MPP to fit exactly the whole FoV
        mpp = (fov_size[0] / semv_size[0], fov_size[1] / semv_size[1])
        best_mpp = max(mpp) # to fit everything if not same ratio
        self._sem_view.mpp.value = best_mpp


class InclinedStage(model.Actuator):
    """
    Fake stage component (with X/Y axis) that converts two axes and shift them
     by a given angle.
    """
    def __init__(self, name, role, children, axes, angle=0):
        """
        children (dict str -> actuator): name to actuator with 2+ axes
        axes (list of string): names of the axes for x and y
        angle (float in degrees): angle of inclination (counter-clockwise) from
          virtual to physical
        """
        assert len(axes) == 2
        if len(children) != 1:
            raise ValueError("StageIncliner needs 1 child")

        model.Actuator.__init__(self, name, role, axes={"x", "y"})

        self._child = children.values()[0]
        self._axes_child = {"x": axes[0], "y": axes[1]}
        self._angle = angle

        # RO, as to modify it the client must use .moveRel() or .moveAbs()
        self.position = model.VigilantAttribute(
                                    {"x": 0, "y": 0},
                                    unit="m", readonly=True)
        # it's just a conversion from the child's position
        self._child.position.subscribe(self._updatePosition, init=True)

        # No speed, not needed
        #self.speed = model.MultiSpeedVA(init_speed, [0., 10.], "m/s")

    def _convertPosFromChild(self, pos_child):
        a = math.radians(self._angle)
        xc, yc = pos_child
        pos = [xc * math.cos(a) - yc * math.sin(a),
               xc * math.sin(a) + yc * math.cos(a)]
        return pos

    def _convertPosToChild(self, pos):
        a = math.radians(-self._angle)
        x, y = pos
        posc = [x * math.cos(a) - y * math.sin(a),
                x * math.sin(a) + y * math.cos(a)]
        return posc

    def _updatePosition(self, pos_child):
        """
        update the position VA when the child's position is updated
        """
        # it's read-only, so we change it via _value
        vpos_child = [pos_child[self._axes_child["x"]],
                      pos_child[self._axes_child["y"]]]
        vpos = self._convertPosFromChild(vpos_child)
        self.position._value = {"x": vpos[0],
                                "y": vpos[1]}
        self.position.notify(self.position.value)

    @isasync
    def moveRel(self, shift):

        # shift is a vector, conversion is identical to a point
        vshift = [shift.get("x", 0), shift.get("y", 0)]
        vshift_child = self._convertPosToChild(vshift)

        shift_child = {self._axes_child["x"]: vshift_child[0],
                       self._axes_child["y"]: vshift_child[1]}
        f = self._child.moveRel(shift_child)
        return f

    # For now we don't support moveAbs(), not needed

    def stop(self, axes=None):
        # This is normally never used (child is directly stopped)
        self._child.stop()


class MirrorAlignTab(Tab):
    """
    Tab for the mirror alignment calibration on the Sparc
    """
    # TODO: If this tab is not initially hidden in the XRC file, gtk error
    # will show up when the GUI is launched. Even further (odemis) errors may
    # occur. The reason for this is still unknown.

    def __init__(self, name, button, panel, main_frame, main_data):
        tab_data = guimod.ActuatorGUIData(main_data)
        super(MirrorAlignTab, self).__init__(name, button, panel,
                                             main_frame, tab_data)


        self._stream_controller = streamcont.StreamController(
                                        self.tab_data_model,
                                        self.main_frame.pnl_sparc_align_streams,
                                        locked=True
                                  )
        self._ccd_stream = None
        # TODO: add on/off button for the CCD and connect the MicroscopeStateController

        # create the stream to the AR image + goal image
        if main_data.ccd:
            # Not ARStream as this is for multiple repetitions, and we just care
            # about what's on the CCD
            ccd_stream = streammod.CameraStream(
                                    "Angular resolved sensor",
                                     main_data.ccd,
                                     main_data.ccd.data,
                                     main_data.ebeam)
            self._ccd_stream = ccd_stream


            # The mirror center (with the lens set) is defined as pole position
            # in the microscope configuration file.
            goal_im = pkg_resources.resource_stream(
                            "odemis.gui.img",
                            "calibration/ma_goal_image_5_13_no_lens.png")
            mpp = 13e-6 # m (not used if everything goes fine)
            goal_iim = InstrumentalImage(
                            wx.ImageFromStream(goal_im),
                            mpp,
                            (0, 0))
            goal_stream = streammod.StaticStream("Goal", goal_iim)

            # create a view on the microscope model
            vpv = collections.OrderedDict([
                (main_frame.vp_sparc_align,
                 {"name": "Optical",
                  "stream_classes": None, # everything is good
                  # no stage, or would need a fake stage to control X/Y of the
                  # mirror
                  # no focus, or could control yaw/pitch?
                  }),
                                       ])
            self._view_controller = viewcont.ViewController(
                                        self.tab_data_model,
                                        self.main_frame,
                                        vpv
                                    )
            mic_view = self.tab_data_model.focussedView.value
            mic_view.show_crosshair.value = False    #pylint: disable=E1103
            mic_view.merge_ratio.value = 1           #pylint: disable=E1103

            ccd_spe = self._stream_controller.addStream(ccd_stream)
            ccd_spe.flatten()
            self._stream_controller.addStream(goal_stream, visible=False)
            ccd_stream.should_update.value = True
        else:
            self._view_controller = None
            logging.warning("No CCD available for mirror alignment feedback")

        if main_data.ebeam:
            # SEM, just for the spot mode
            # Not via stream controller, so we can avoid the scheduler
            sem_stream = streammod.SEMStream("SEM", main_data.sed,
                                             main_data.sed.data, main_data.ebeam)
            self._sem_stream = sem_stream
            self._sem_stream.spot.value = True
        else:
            self._sem_stream = None

        self._settings_controller = settings.SparcAlignSettingsController(
                                        self.main_frame,
                                        self.tab_data_model,
                                    )

        self._actuator_controller = ActuatorController(self.tab_data_model,
                                                       main_frame,
                                                       "mirror_align_")

        # Bind keys
        self._actuator_controller.bind_keyboard(main_frame.pnl_tab_sparc_align)

    def Show(self, show=True):
        Tab.Show(self, show=show)

        # Turn on the camera and SEM only when displaying this tab
        if self._ccd_stream:
            self._ccd_stream.is_active.value = show
        if self._sem_stream:
            self._sem_stream.is_active.value = show

    def terminate(self):
        if self._ccd_stream:
            self._ccd_stream.is_active.value = False
        if self._sem_stream:
            self._sem_stream.is_active.value = False

class TabBarController(object):

    def __init__(self, tab_rules, main_frame, main_data):
        """
        tab_rules (list of 5-tuples (string, string, Tab class, button, panel):
            list of all the possible tabs. Each tuple is:
                - microscope role(s) (string or tuple of strings/None)
                - internal name(s)
                - class
                - tab btn
                - tab panel.
            If role is None, it will match when there is no microscope
            (main_data.microscope is None).
            TODO: support "*" for matching anything?
        """
        self.main_frame = main_frame
        self._tab = main_data.tab # VA that we take care of

        # create all the tabs that fit the microscope role
        tab_list = self._filter_tabs(tab_rules, main_frame, main_data)
        if not tab_list:
            msg = "No interface known for microscope %s" % main_data.role
            raise LookupError(msg)

        for tab in tab_list:
            tab.button.Bind(wx.EVT_BUTTON, self.OnClick)

        # Enumerated VA is picky and wants to have choices/value fitting
        # To bootstrap, we set the new value without check
        self._tab._value = tab_list[0]
        # Choices is a dict tab -> name of the tab
        choices = dict([(t, t.name) for t in tab_list])
        self._tab.choices = choices
        self._tab.subscribe(self._on_tab)
        # force the switch to the first tab
        self._tab.notify(self._tab.value)

        # IMPORTANT NOTE:
        #
        # When all tab panels are hidden on start-up, the MinSize attribute
        # of the main GUI frame will be set to such a low value that most of
        # the interface will be invisible if the user takes the interface out of
        # 'full screen' view.
        # Also, Gnome's GDK library will start spewing error messages, saying
        # it cannot draw certain images, because the dimensions are 0x0.
        main_frame.SetMinSize((1400, 550))

    def _filter_tabs(self, tab_defs, main_frame, main_data):
        """
        Filter the tabs according to the role of the microscope, and creates
        the ones needed.

        Tabs that are not wanted or needed will be removed from the list and
        the associated buttons will be hidden in the user interface.
        returns (list of Tabs): all the compatible tabs
        """
        role = main_data.role
        logging.debug("Creating tabs belonging to the '%s' interface",
                      role or "no backend")

        tabs = [] # Tabs
        for troles, tlabels, tname, tclass, tbtn, tpnl in tab_defs:

            if role in troles:
                tab = tclass(tname, tbtn, tpnl, main_frame, main_data)
                tab.set_label(tlabels[troles.index(role)])
                tabs.append(tab)
            else:
                # hide the widgets of the tabs not needed
                logging.debug("Discarding tab %s", tname)

                tbtn.Hide() # this actually removes the tab
                tpnl.Hide()

        return tabs

    def _on_tab(self, tab):
        try:
            self.main_frame.Freeze()
            # TODO: only call Hide() on the previously selected tab
            for t in self._tab.choices:
                t.Hide()
        finally:
            self.main_frame.Thaw()
        # It seems there is a bug in wxWidgets which makes the first .Show() not
        # work when the frame is frozen. So always call it after Thaw(). Doesn't
        # seem to cause too much flickering.
        tab.Show()
        self.main_frame.Layout()

    def terminate(self):
        """
        Terminate each tab (i.e.,indicate they are not used anymore)
        """
        for t in self._tab.choices:
            t.terminate()

    def OnClick(self, evt):
        # ie, mouse click or space pressed
        logging.debug("Tab button click")

        evt_btn = evt.GetEventObject()
        for t in self._tab.choices:
            if evt_btn == t.button:
                self._tab.value = t
                break
        else:
            logging.warning("Couldn't find the tab associated to the button %s",
                            evt_btn)

        evt.Skip()
<|MERGE_RESOLUTION|>--- conflicted
+++ resolved
@@ -1057,15 +1057,10 @@
         tb_sizer = tb.GetSizer()
         main_frame.vp_align_sem.legend.scaleDisplay.Reparent(tb)
         tb_sizer.Add(
-<<<<<<< HEAD
             main_frame.vp_align_sem.legend.scaleDisplay,
-            flag=wx.EXPAND)
-=======
-            main_frame.vp_align_sem.legend_panel.scaleDisplay,
             proportion=1,
             flag=wx.EXPAND | wx.ALIGN_LEFT)
         tb.Layout()
->>>>>>> 67c2c4b8
 
         self.tab_data_model.tool.subscribe(self._onTool, init=True)
 
